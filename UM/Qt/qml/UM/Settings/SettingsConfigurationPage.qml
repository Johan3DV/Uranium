// Copyright (c) 2015 Ultimaker B.V.
// Uranium is released under the terms of the AGPLv3 or higher.

import QtQuick 2.1
import QtQuick.Controls 1.1
import QtQuick.Layouts 1.1
import QtQuick.Dialogs 1.1
import QtQuick.Controls.Styles 1.1
import QtQml 2.2

import UM 1.0 as UM

import "../Preferences"

PreferencesPage {
    //: Machine configuration page title.
    title: qsTr("Machine");
    id: base

    contents: ColumnLayout {
        z: base.z
        anchors.fill: parent;
        RowLayout {
            //: Active machine combo box label
            Label { text: qsTr("Active Machine:"); }
            ComboBox {
                id: machineCombo;
                Layout.fillWidth: true;
                model: UM.Models.machinesModel;
                textRole: "name";
                onActivated: {
                    if(index != -1)
                        UM.Models.machinesModel.setActive(index);
                }

                Connections {
                    id: machineChange
                    target: UM.Application
                    onMachineChanged: machineCombo.currentIndex = machineCombo.find(UM.Application.machineName);
                }

                Component.onCompleted: machineCombo.currentIndex = machineCombo.find(UM.Application.machineName);
            }
            //: Remove active machine button
            Button { text: qsTr("Remove"); onClicked: confirmRemoveDialog.open(); }
        }
        ScrollView
        {
            id: settingsScrollView
            Layout.fillWidth: true;
            Layout.fillHeight: true;

            ListView
            {
                id: settingsListView
                delegate: settingDelegate
                model: UM.Models.settingsModel
                x: 0

                section.property: "category"
                section.delegate: Label { text: section }
            }
        }
    }

    Component
    {
        id: settingDelegate
        CheckBox
        {
            z:0
            id: settingCheckBox
            text: model.name;
            x: depth * 25
            checked: model.visibility
            onClicked: ListView.view.model.setVisibility(model.key, checked)
            enabled: !model.disabled

            onHoveredChanged: {
                if(hovered) {
                    var xPos = parent.x + settingCheckBox.width;
                    var yPos = parent.y;
                    toolTip.show(model.description, 1000, 200, undefined, undefined) //tooltip-text, hover-delay in msec, animation-length in msec, position X, position Y (both y en x == undefined: gives the tooltip a standard placement in the right corner)
                } else {
                    toolTip.hide(0, 0)//hover-delay in msec, animation-length in msec
                }
<<<<<<< HEAD
                onClicked: {
                    settingCheckBox.checked = !settingCheckBox.checked;
                    settingsListView.model.setVisibility(model.key, checked)
                }
=======
>>>>>>> 86cf63eb
            }
        }
    }

    PreferencesToolTip {
        id: toolTip;
    }

    MessageDialog {
        id: confirmRemoveDialog;

        icon: StandardIcon.Question;
        //: Remove machine confirmation dialog title
        title: qsTr("Confirm Machine Deletion");
        //: Remove machine confirmation dialog text
        text: qsTr("Are you sure you wish to remove the machine?");
        standardButtons: StandardButton.Yes | StandardButton.No;

        onYes: UM.Models.machinesModel.removeMachine(machineCombo.currentIndex);
    }
}<|MERGE_RESOLUTION|>--- conflicted
+++ resolved
@@ -84,13 +84,6 @@
                 } else {
                     toolTip.hide(0, 0)//hover-delay in msec, animation-length in msec
                 }
-<<<<<<< HEAD
-                onClicked: {
-                    settingCheckBox.checked = !settingCheckBox.checked;
-                    settingsListView.model.setVisibility(model.key, checked)
-                }
-=======
->>>>>>> 86cf63eb
             }
         }
     }
