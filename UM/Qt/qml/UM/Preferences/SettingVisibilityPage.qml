// Copyright (c) 2016 Ultimaker B.V.
// Uranium is released under the terms of the AGPLv3 or higher.

import QtQuick 2.1
import QtQuick.Controls 1.1
import QtQuick.Controls.Styles 1.1

import UM 1.2 as UM

PreferencesPage
{
    title: catalog.i18nc("@title:tab", "Setting Visibility");

    property int scrollToIndex: 0

    signal scrollToSection( string key )
    onScrollToSection:
    {
        scrollToIndex = Math.max(0, settingList.model.find("id", key));
        //Delay finding the scroll offset until the scrollview has had time to fill up
        scrollToTimer.start()
    }

<<<<<<< HEAD
    function reset() {
        UM.MachineManager.resetSettingVisibility()
    }
    resetEnabled: true;
=======
    function reset() {}
    resetEnabled: false;
>>>>>>> f5af654e

    Item
    {
        id: base;
        anchors.fill: parent;

        Timer
        {
            id: scrollToTimer
            interval: 1
            repeat: false
            onTriggered: scrollView.flickableItem.contentY = settingList.itemAt(scrollToIndex).mapToItem(settingList, 0, 0).y 
        }

        TextField
        {
            id: filter;

            anchors
            {
                top: parent.top;
                left: parent.left;
                right: parent.right;
            }

            placeholderText: catalog.i18nc("@label:textbox", "Filter...");

            onTextChanged: settingCategoriesModel.filter(text);
        }

        ScrollView
        {
            id: scrollView

            anchors
            {
                top: filter.bottom;
                left: parent.left;
                right: parent.right;
                bottom: parent.bottom;
            }
            ListView
            {
                model: UM.SettingDefinitionsModel { id: definitionsModel; containerId: "fdmprinter"; showAll: true; }
                delegate:Loader
                {
                    id: loader

                    width: parent.width
                    height: UM.Theme.getSize("section").height;

                    property var definition: model
                    property var settingDefinitionsModel: definitionsModel

                    asynchronous: true
                    source:
                    {
                        switch(model.type)
                        {
                            case "category":
                                return "SettingVisibilityCategory.qml"
                            default:
                                return "SettingVisibilityItem.qml"
                        }
                    }
                }
            }
        }

        UM.I18nCatalog { name: "uranium"; }
        SystemPalette { id: palette; }
    }
}<|MERGE_RESOLUTION|>--- conflicted
+++ resolved
@@ -21,15 +21,11 @@
         scrollToTimer.start()
     }
 
-<<<<<<< HEAD
-    function reset() {
-        UM.MachineManager.resetSettingVisibility()
+    function reset()
+    {
+        UM.Preferences.resetPreference("general/setting_visibility")
     }
     resetEnabled: true;
-=======
-    function reset() {}
-    resetEnabled: false;
->>>>>>> f5af654e
 
     Item
     {
